# -*- coding: utf-8 -*-
"""Tests around fixtures: check behaviour obtained with sample files."""
from difflib import unified_diff
import os
import re
<<<<<<< HEAD
from unittest import TestCase
=======
import unittest
>>>>>>> e29cd749

from docutils.core import publish_string

from rst2rst.utils.tempdir import temporary_directory

<<<<<<< HEAD
class PEP396TestCase(TestCase):
    """Check's PEP 396 compliance, i.e. package's __version__ attribute."""
    def get_version(self):
        """Return rst2rst.__version__."""
        from rst2rst import __version__
        return __version__

    def test_version_present(self):
        """Check that rst2rst.__version__ exists."""
        try:
            version = self.get_version()
        except ImportError:
            self.fail('rst2rst package has no attribute __version__.')

    def test_version_match(self):
        """Check that rst2rst.__version__ matches pkg_resources information."""
        try:
            import pkg_resources
        except ImportError:
            self.fail('Cannot import pkg_resources module. It is part of ' \
                      'setuptools, which is a dependency of rst2rst.')
        installed_version = pkg_resources.get_distribution('rst2rst').version
        self.assertEqual(installed_version, self.get_version(),
                         'Version mismatch: version.txt tells "%s" whereas ' \
                         'pkg_resources tells "%s". ' \
                         'YOU MAY NEED TO RUN ``make update`` to update the ' \
                         'installed version in development environment.' \
                         % (self.get_version(), installed_version))

FILE_DIR = os.path.normpath(
    os.path.abspath(
        os.path.dirname(__file__)))
FIXTURES_DIR = os.path.join(FILE_DIR, 'fixtures')
class TestMeta(type):
    """ Unittest is a pain in the ass: it calls dir() on the *class*,
    and then goes and gets each found method (on the class again) to
    check that they're actually callables. But the calling itself is
    performed on the instance.

    And of course fail() needs an instance, so the actual fixture
    runner has to be on the instance. And thus __getattr__ must be
    implemented on both the class (via metaclass) and the instance.
    """
    def __dir__(cls):
        return sorted(set(
            dir(type(cls))
            + list(cls.__dict__)
            + cls._fixture_methods()
        ))

    def __getattr__(cls, attrname):
        """ Return a dummy callable if ``attrname`` is
        ``test_$fixture`` so unittest shuts up
        """
        input_path, output_path = cls._fixture_paths(attrname)

        return lambda: None

class WriterTestCase(TestCase):
    __metaclass__ = TestMeta
    """Test suite for the rst2rst.writer.Writer class."""
    @classmethod
    def _fixture_methods(cls):
        """ Lists the names of all fixtures in the ./fixtures
        directory (*-input.txt files with the -input.txt part
        stripped), returns them as test_-prefixed names so unittest
        believes they're test methods
        """
        return [
            re.sub(r'^(.+?)-input\.txt$', r'test_\1', f)
            for f in os.listdir(FIXTURES_DIR)
            if f.endswith('-input.txt')
        ]
    @classmethod
    def _fixture_paths(cls, attrname):
        """ For a fixture named $fixture, gets the corresponding
        -input and -output files paths and asserts both exist. The
        attribute fetched should be test_$fixture
        """
        if not attrname.startswith('test_'):
            raise AttributeError("'%s' object has no attribute '%s'" % (
                cls.__name__, attrname))

        fixture = attrname.replace('test_', '', 1)
        
        fixture_input = '%s-input.txt' % fixture
        input_path = os.path.join(FIXTURES_DIR, fixture_input)
        if not os.path.exists(input_path):
            raise AttributeError("Missing input file '%s' for fixture %s" % (
                fixture_input, fixture))

        fixture_result = '%s-output.txt' % fixture
        result_path = os.path.join(FIXTURES_DIR, fixture_result)
        if not os.path.exists(result_path):
            raise AttributeError("Missing result file '%s' for fixture %s" % (
                fixture_result, fixture))

        return input_path, result_path

    def __getattr__(self, attrname):
        input_path, output_path = self._fixture_paths(attrname)

        return lambda: self.run_fixture(input_path, output_path)

    def run_fixture(self, fixture_input, fixture_expectation):
        """ Runs the rst2rst writer on ``fixture_input`` and asserts
        the result matches ``fixture_expectation``
        """
        with open(fixture_input) as input_file:
            input_str = input_file.read()
        output = publish_string(source=input_str, writer_name='rst2rst')

        with open(fixture_expectation) as expectation_file:
            expected = expectation_file.read()

        if output != expected:
            output_lines = output.replace('\n', '\\n\n').splitlines(True)
            expected_lines = expected.replace('\n', '\\n\n').splitlines(True)

            diff = ''.join(unified_diff(expected_lines, output_lines))
            msg = "Content generated from %s differs from content at %s" \
            "\nDiff:\n%s" % (
                os.path.basename(fixture_input),
                os.path.basename(fixture_expectation),
                diff
            )
            self.fail(msg)

    def test_repeatability(self):
        """Make sure that a converted document keeps the same if converted
        again."""
=======

#: Absolute path to ``rst2rst.tests`` module.
TESTS_DIR = os.path.normpath(os.path.abspath(os.path.dirname(__file__)))

#: Absolute path to :file:`fixtures` directory within ``rst2rst.tests`` module.
FIXTURE_DIR = os.path.join(TESTS_DIR, 'fixtures')


def fixture_names(fixture_dir=FIXTURE_DIR):
    """Return list of fixture names.

    By default, ``fixtures_dir`` is
    :py:attr:`rst2rst.tests.test_fixtures.FIXTURE_DIR`.

    Fixture names are computed from filenames in ``fixture_dir``.

    """
    return [
        re.match(r'^(.+?)-input\.txt$', f).group(1)
        for f in os.listdir(fixture_dir)
        if f.endswith('-input.txt')
    ]


class FixturesNamesTestCase(unittest.TestCase):
    """:py:func:`fixture_names` return list of fixture names in directory."""
    def test_capture(self):
        """fixture_names() grabs all *-input.txt file in a directory."""
        filenames = ('one.txt',
                     'two-input.txt',
                     'threeinput.txt',
                     'four-five-six-input.txt',
                     'seven-output.txt',
                     'eight-input',
                     'nine-input.rst',
                     'ten_input.txt')
        expected_names = ['two', 'four-five-six']  # Order does not matter.
        with temporary_directory() as directory:
            for filename in filenames:  # Create the files.
                open(os.path.join(directory, filename), 'w').write('fake')
            names = fixture_names(directory)
        self.assertEqual(sorted(names), sorted(expected_names))

    def test_not_empty(self):
        """fixture_names() actually finds some fixtures."""
        self.assertTrue(fixture_names())


def fixture_method(name):
    """Return function that checks fixture by ``name`` in a TestCase."""
    return lambda obj: obj.run_fixture(*(obj.fixture_paths(name)))


def fixtures_class(cls, bases, attrs):
    """Dynamically add a test method for each available fixture."""
    docstring = """"rst2rst" writer publish "{name}" fixture as expected."""
    for fixture_name in fixture_names():
        method_name = 'test_{name}'.format(name=fixture_name)
        attrs[method_name] = fixture_method(fixture_name)
        attrs[method_name].__name__ = method_name  # Required for nose.
        attrs[method_name].__doc__ = docstring.format(name=fixture_name)
    return type(cls, bases, attrs)


class WriterTestCase(unittest.TestCase):
    """Test suite for the rst2rst.writer.Writer class."""
    # Specific metaclass, in order to have one test_* method for each available
    # fixture. Benefits:
    #
    # * Better overview/progress notifications ;
    # * Failure of a fixture does not preclude trying out other fixtures.
    __metaclass__ = fixtures_class

    def get_fixture_dir(self):
        """Return :py:attr:`rst2rst.tests.test_fixtures.FIXTURE_DIR`."""
        return FIXTURE_DIR

    def fixture_paths(self, name):
        """Return ``(input, output)`` filenames for fixture ``name``.

        Also asserts both files exist.

        """
        paths = []
        for suffix in ['input', 'output']:
            filename = '%s-%s.txt' % (name, suffix)
            path = os.path.join(self.get_fixture_dir(), filename)
            self.assertTrue(
                os.path.exists(path),
                "Missing file '%s' for fixture '%s'" % (filename, name))
            paths.append(path)
        return paths

    def run_fixture(self, source, reference):
        """Assert rst2rst writer converts ``source`` to ``reference``.

        Both ``source`` and ``reference`` are paths to files.

        """
        input_str = open(source).read()
        real = publish_string(source=input_str, writer_name='rst2rst')
        expected = open(reference).read()
        if real != expected:
            # Report error with a diff.
            real_lines = real.replace('\n', '\\n\n').splitlines(True)
            expected_lines = expected.replace('\n', '\\n\n').splitlines(True)
            diff = ''.join(unified_diff(expected_lines, real_lines))
            msg = "Content generated from %s differs from content at %s" \
                  "\nDiff:\n%s" % (os.path.basename(source),
                                   os.path.basename(reference),
                                   diff)
            self.fail(msg)


class FixtureTestTestCase(unittest.TestCase):
    def test_fixtures_methods(self):
        """WriterTestCase has test method for every fixture."""
        test_class = WriterTestCase
        for name in fixture_names():
            method_name = 'test_{name}'.format(name=name)
            self.assertTrue(callable(getattr(test_class, method_name)))
>>>>>>> e29cd749
<|MERGE_RESOLUTION|>--- conflicted
+++ resolved
@@ -3,149 +3,12 @@
 from difflib import unified_diff
 import os
 import re
-<<<<<<< HEAD
-from unittest import TestCase
-=======
 import unittest
->>>>>>> e29cd749
 
 from docutils.core import publish_string
 
 from rst2rst.utils.tempdir import temporary_directory
 
-<<<<<<< HEAD
-class PEP396TestCase(TestCase):
-    """Check's PEP 396 compliance, i.e. package's __version__ attribute."""
-    def get_version(self):
-        """Return rst2rst.__version__."""
-        from rst2rst import __version__
-        return __version__
-
-    def test_version_present(self):
-        """Check that rst2rst.__version__ exists."""
-        try:
-            version = self.get_version()
-        except ImportError:
-            self.fail('rst2rst package has no attribute __version__.')
-
-    def test_version_match(self):
-        """Check that rst2rst.__version__ matches pkg_resources information."""
-        try:
-            import pkg_resources
-        except ImportError:
-            self.fail('Cannot import pkg_resources module. It is part of ' \
-                      'setuptools, which is a dependency of rst2rst.')
-        installed_version = pkg_resources.get_distribution('rst2rst').version
-        self.assertEqual(installed_version, self.get_version(),
-                         'Version mismatch: version.txt tells "%s" whereas ' \
-                         'pkg_resources tells "%s". ' \
-                         'YOU MAY NEED TO RUN ``make update`` to update the ' \
-                         'installed version in development environment.' \
-                         % (self.get_version(), installed_version))
-
-FILE_DIR = os.path.normpath(
-    os.path.abspath(
-        os.path.dirname(__file__)))
-FIXTURES_DIR = os.path.join(FILE_DIR, 'fixtures')
-class TestMeta(type):
-    """ Unittest is a pain in the ass: it calls dir() on the *class*,
-    and then goes and gets each found method (on the class again) to
-    check that they're actually callables. But the calling itself is
-    performed on the instance.
-
-    And of course fail() needs an instance, so the actual fixture
-    runner has to be on the instance. And thus __getattr__ must be
-    implemented on both the class (via metaclass) and the instance.
-    """
-    def __dir__(cls):
-        return sorted(set(
-            dir(type(cls))
-            + list(cls.__dict__)
-            + cls._fixture_methods()
-        ))
-
-    def __getattr__(cls, attrname):
-        """ Return a dummy callable if ``attrname`` is
-        ``test_$fixture`` so unittest shuts up
-        """
-        input_path, output_path = cls._fixture_paths(attrname)
-
-        return lambda: None
-
-class WriterTestCase(TestCase):
-    __metaclass__ = TestMeta
-    """Test suite for the rst2rst.writer.Writer class."""
-    @classmethod
-    def _fixture_methods(cls):
-        """ Lists the names of all fixtures in the ./fixtures
-        directory (*-input.txt files with the -input.txt part
-        stripped), returns them as test_-prefixed names so unittest
-        believes they're test methods
-        """
-        return [
-            re.sub(r'^(.+?)-input\.txt$', r'test_\1', f)
-            for f in os.listdir(FIXTURES_DIR)
-            if f.endswith('-input.txt')
-        ]
-    @classmethod
-    def _fixture_paths(cls, attrname):
-        """ For a fixture named $fixture, gets the corresponding
-        -input and -output files paths and asserts both exist. The
-        attribute fetched should be test_$fixture
-        """
-        if not attrname.startswith('test_'):
-            raise AttributeError("'%s' object has no attribute '%s'" % (
-                cls.__name__, attrname))
-
-        fixture = attrname.replace('test_', '', 1)
-        
-        fixture_input = '%s-input.txt' % fixture
-        input_path = os.path.join(FIXTURES_DIR, fixture_input)
-        if not os.path.exists(input_path):
-            raise AttributeError("Missing input file '%s' for fixture %s" % (
-                fixture_input, fixture))
-
-        fixture_result = '%s-output.txt' % fixture
-        result_path = os.path.join(FIXTURES_DIR, fixture_result)
-        if not os.path.exists(result_path):
-            raise AttributeError("Missing result file '%s' for fixture %s" % (
-                fixture_result, fixture))
-
-        return input_path, result_path
-
-    def __getattr__(self, attrname):
-        input_path, output_path = self._fixture_paths(attrname)
-
-        return lambda: self.run_fixture(input_path, output_path)
-
-    def run_fixture(self, fixture_input, fixture_expectation):
-        """ Runs the rst2rst writer on ``fixture_input`` and asserts
-        the result matches ``fixture_expectation``
-        """
-        with open(fixture_input) as input_file:
-            input_str = input_file.read()
-        output = publish_string(source=input_str, writer_name='rst2rst')
-
-        with open(fixture_expectation) as expectation_file:
-            expected = expectation_file.read()
-
-        if output != expected:
-            output_lines = output.replace('\n', '\\n\n').splitlines(True)
-            expected_lines = expected.replace('\n', '\\n\n').splitlines(True)
-
-            diff = ''.join(unified_diff(expected_lines, output_lines))
-            msg = "Content generated from %s differs from content at %s" \
-            "\nDiff:\n%s" % (
-                os.path.basename(fixture_input),
-                os.path.basename(fixture_expectation),
-                diff
-            )
-            self.fail(msg)
-
-    def test_repeatability(self):
-        """Make sure that a converted document keeps the same if converted
-        again."""
-=======
 
 #: Absolute path to ``rst2rst.tests`` module.
 TESTS_DIR = os.path.normpath(os.path.abspath(os.path.dirname(__file__)))
@@ -266,5 +129,4 @@
         test_class = WriterTestCase
         for name in fixture_names():
             method_name = 'test_{name}'.format(name=name)
-            self.assertTrue(callable(getattr(test_class, method_name)))
->>>>>>> e29cd749
+            self.assertTrue(callable(getattr(test_class, method_name)))